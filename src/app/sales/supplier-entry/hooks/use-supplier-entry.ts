--- conflicted
+++ resolved
@@ -46,13 +46,8 @@
     id: "", srNo: 'S----', date: format(today, 'yyyy-MM-dd'), term: '20', dueDate: format(today, 'yyyy-MM-dd'), 
     name: '', so: '', address: '', contact: '', vehicleNo: '', variety: lastVariety || '', grossWeight: 0, teirWeight: 0,
     weight: 0, kartaPercentage: 1, kartaWeight: 0, kartaAmount: 0, netWeight: 0, rate: 0,
-<<<<<<< HEAD
-    labouryRate: 0, labouryAmount: 0, kanta: 50, amount: 0, netAmount: 0, originalNetAmount: 0, barcode: '',
-    receiptType: 'Cash', paymentType: lastPaymentType || 'Full', customerId: '', searchValue: '',
-=======
     labouryRate: 2, labouryAmount: 0, kanta: 50, amount: 0, netAmount: 0, originalNetAmount: 0, barcode: '',
     receiptType: 'Cash', paymentType: lastPaymentType || 'Full', customerId: '',
->>>>>>> 03f506fe
   };
 };
 
