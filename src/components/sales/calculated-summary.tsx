
"use client";

import { useMemo } from "react";
import type { Customer } from "@/lib/definitions";
import { formatCurrency, cn } from "@/lib/utils";
import { Card, CardContent, CardHeader, CardTitle } from "@/components/ui/card";
import { Button } from "@/components/ui/button";
import { DropdownMenu, DropdownMenuContent, DropdownMenuItem, DropdownMenuTrigger } from "@/components/ui/dropdown-menu";
import { Pen, PlusCircle, Save, Printer, ChevronsUpDown, Search, Upload, Download, Trash2, Loader2, RefreshCw } from "lucide-react";
import { format } from "date-fns";
import { Separator } from "../ui/separator";
import { Input } from "../ui/input";
import { Switch } from "../ui/switch";
import { Label } from "../ui/label";
import { AlertDialog, AlertDialogAction, AlertDialogCancel, AlertDialogContent, AlertDialogDescription, AlertDialogFooter, AlertDialogHeader, AlertDialogTitle, AlertDialogTrigger } from "@/components/ui/alert-dialog";


interface CalculatedSummaryProps {
    customer: Customer;
    onSave: () => void;
    onSaveAndPrint?: (docType: 'tax-invoice' | 'bill-of-supply' | 'challan' | 'receipt') => void;
    isEditing: boolean;
    onSearch?: (term: string) => void;
    onPrint?: () => void;
    selectedIdsCount?: number;
    isCustomerForm?: boolean;
    isBrokerageIncluded?: boolean;
    onBrokerageToggle?: (checked: boolean) => void;
    onImport?: (event: React.ChangeEvent<HTMLInputElement>) => void;
    onExport?: () => void;
    onUpdateSelected?: () => void;
    onDeleteSelected?: () => void;
    onDeleteAll?: () => void;
    isDeleting?: boolean;
}

const InputWithIcon = ({ icon, children }: { icon: React.ReactNode, children: React.ReactNode }) => (
    <div className="relative">
        <div className="pointer-events-none absolute inset-y-0 left-0 flex items-center pl-3">
            {icon}
        </div>
        {children}
    </div>
);

const SummaryItem = ({ label, value, isHighlighted, className }: { label: string; value: string; isHighlighted?: boolean, className?: string; }) => (
    <div className={cn("flex items-baseline gap-2", className)}>
        <p className="text-xs text-muted-foreground whitespace-nowrap">{label}:</p>
        <p className={cn("font-semibold text-sm", isHighlighted && "text-base font-bold text-primary")}>
            {value}
        </p>
    </div>
);


export const CalculatedSummary = ({ 
    customer, 
    onSave, 
    onSaveAndPrint, 
    isEditing, 
    onSearch, 
    onPrint, 
    selectedIdsCount = 0,
    isCustomerForm = false,
    isBrokerageIncluded,
    onBrokerageToggle,
    onImport,
    onExport,
    onUpdateSelected,
    onDeleteSelected,
    onDeleteAll,
    isDeleting = false
}: CalculatedSummaryProps) => {

    const isLoading = !customer || !customer.srNo || isDeleting;
    const isPrintActionForSelected = selectedIdsCount > 0;
    
    const averageBagWeight = useMemo(() => {
        if (!customer || !customer.weight || !customer.bags) return 0;
        return (customer.weight / customer.bags) * 100;
    }, [customer]);

    const totalBagWeight = useMemo(() => {
        if (!customer || !customer.bags || !customer.bagWeightKg) return 0;
        return customer.bags * customer.bagWeightKg;
    }, [customer]);
    
    return (
        <Card className="bg-card/70 backdrop-blur-sm border-primary/20 shadow-lg">
            <CardContent className="p-3 space-y-3">
                 <div className="flex items-center justify-around gap-x-4 gap-y-2 flex-wrap">
                    {!isCustomerForm && <SummaryItem label="Due Date" value={isLoading ? '-' : format(new Date(customer.dueDate), "dd-MMM-yy")} />}
                    <SummaryItem label="Final Wt" value={`${(customer.weight || 0).toFixed(2)} Qtl`} />
                    {isCustomerForm && <SummaryItem label="Avg Bags Wt" value={`${averageBagWeight.toFixed(2)} kg`} />}
                    {isCustomerForm && <SummaryItem label="Total Bag Wt" value={`${totalBagWeight.toFixed(2)} kg`} />}
                    {!isCustomerForm && <SummaryItem label="Karta Wt" value={`${(customer.kartaWeight || 0).toFixed(2)} Qtl`} />}
                    <SummaryItem label="Net Wt" value={`${(customer.netWeight || 0).toFixed(2)} Qtl`} />
                    {!isCustomerForm && <SummaryItem label="Laboury" value={formatCurrency(customer.labouryAmount || 0)} />}
                    {!isCustomerForm && <SummaryItem label="Karta" value={formatCurrency(customer.kartaAmount || 0)} />}
                    {isCustomerForm && <SummaryItem label="Brokerage" value={formatCurrency(customer.brokerage || 0)} />}
                    {isCustomerForm && <SummaryItem label="CD" value={formatCurrency(customer.cd || 0)} />}
                    <SummaryItem label="Amount" value={formatCurrency(customer.amount || 0)} />
                    {isCustomerForm && <SummaryItem label="Total Bag Amt" value={formatCurrency(customer.bagAmount || 0)} />}
                    <SummaryItem label="Net Payable" value={formatCurrency(Number(customer.originalNetAmount) || 0)} isHighlighted />
                </div>
                
                <Separator />

                <div className="flex flex-col sm:flex-row items-center justify-between gap-2 w-full">
                    <div className="flex items-center gap-2 flex-wrap">
                         {onSearch && (
                            <InputWithIcon icon={<Search className="h-4 w-4 text-muted-foreground" />}>
                                <Input
                                    placeholder="Search by SR No, Name, or Contact..."
                                    onChange={(e) => onSearch(e.target.value)}
                                    className="h-8 pl-10 text-xs w-48 sm:w-64"
                                />
                            </InputWithIcon>
                         )}
                         {onImport && (
                            <Button asChild size="sm" variant="outline" className="h-8 relative cursor-pointer" type="button">
                                <label htmlFor="import-file">
                                    <Upload className="mr-2 h-4 w-4"/> Import
                                    <input id="import-file" type="file" className="sr-only" onChange={onImport} accept=".xlsx, .xls"/>
                                </label>
                            </Button>
                         )}
                         {onExport && (
                            <Button onClick={onExport} size="sm" variant="outline" className="h-8" type="button">
                            <Download className="mr-2 h-4 w-4"/> Export
                            </Button>
                         )}
                         {onUpdateSelected && selectedIdsCount > 0 && (
                            <Button onClick={onUpdateSelected} size="sm" variant="outline" className="h-8" type="button">
                                <RefreshCw className="mr-2 h-4 w-4"/> Update Selected ({selectedIdsCount})
                            </Button>
                         )}
                         {onDeleteSelected && selectedIdsCount > 0 && (
                            <AlertDialog>
                                <AlertDialogTrigger asChild>
                                    <Button size="sm" variant="destructive" className="h-8" type="button" disabled={isDeleting}>
                                        {isDeleting ? <Loader2 className="mr-2 h-4 w-4 animate-spin" /> : <Trash2 className="mr-2 h-4 w-4"/>}
                                        Delete Selected ({selectedIdsCount})
                                    </Button>
                                </AlertDialogTrigger>
                                <AlertDialogContent>
                                    <AlertDialogHeader>
                                        <AlertDialogTitle>Are you absolutely sure?</AlertDialogTitle>
                                        <AlertDialogDescription>
                                            This will permanently delete the {selectedIdsCount} selected entries and their associated payments. This action cannot be undone.
                                        </AlertDialogDescription>
                                    </AlertDialogHeader>
                                    <AlertDialogFooter>
                                        <AlertDialogCancel>Cancel</AlertDialogCancel>
                                        <AlertDialogAction onClick={onDeleteSelected}>Continue</AlertDialogAction>
                                    </AlertDialogFooter>
                                </AlertDialogContent>
                            </AlertDialog>
                         )}
                         {onDeleteAll && (
                             <AlertDialog>
                                <AlertDialogTrigger asChild>
                                    <Button size="sm" variant="destructive" className="h-8" type="button" disabled={isDeleting}>
                                        {isDeleting ? <Loader2 className="mr-2 h-4 w-4 animate-spin" /> : <Trash2 className="mr-2 h-4 w-4"/>}
                                        Delete All
                                    </Button>
                                </AlertDialogTrigger>
                                <AlertDialogContent>
                                    <AlertDialogHeader>
                                        <AlertDialogTitle>DELETE ALL ENTRIES?</AlertDialogTitle>
                                        <AlertDialogDescription>
                                            This action is irreversible. This will permanently delete ALL supplier entries and ALL payment history. Are you absolutely sure?
                                        </AlertDialogDescription>
                                    </AlertDialogHeader>
                                    <AlertDialogFooter>
                                        <AlertDialogCancel>Cancel</AlertDialogCancel>
                                        <AlertDialogAction onClick={onDeleteAll}>Yes, Delete Everything</AlertDialogAction>
                                    </AlertDialogFooter>
                                </AlertDialogContent>
                            </AlertDialog>
                         )}
                    </div>

                    <div className="flex items-center gap-2 flex-wrap justify-end">
                        {isCustomerForm && onBrokerageToggle && (
                            <div className="flex items-center space-x-2">
                                <Switch id="brokerage-toggle" checked={isBrokerageIncluded} onCheckedChange={onBrokerageToggle} />
                                <Label htmlFor="brokerage-toggle" className="text-xs">Include Brokerage</Label>
                            </div>
                        )}

                        {onPrint && (
                             <Button
                                type="button"
                                onClick={onPrint}
                                size="sm"
                                className="h-8 rounded-md"
                                disabled={isLoading}
                            >
                                <Printer className="mr-2 h-4 w-4" /> 
                                {isPrintActionForSelected ? `Print (${selectedIdsCount})` : 'Print'}
                            </Button>
                        )}
                        
                       {onSaveAndPrint && isCustomerForm && (
                        <DropdownMenu>
                            <DropdownMenuTrigger asChild>
                                <Button size="sm" className="h-8 rounded-md" disabled={isLoading} type="button">
                                    {isDeleting ? <Loader2 className="mr-2 h-4 w-4 animate-spin"/> : <Save className="mr-2 h-4 w-4" />}
                                    Save & Print <ChevronsUpDown className="ml-2 h-4 w-4"/>
                                </Button>
                            </DropdownMenuTrigger>
                            <DropdownMenuContent align="end">
                                <DropdownMenuItem onClick={() => onSaveAndPrint('tax-invoice')}>Tax Invoice</DropdownMenuItem>
                                <DropdownMenuItem onClick={() => onSaveAndPrint('bill-of-supply')}>Bill of Supply</DropdownMenuItem>
                                <DropdownMenuItem onClick={() => onSaveAndPrint('challan')}>Challan</DropdownMenuItem>
                            </DropdownMenuContent>
                        </DropdownMenu>
                       )}

                        {onSaveAndPrint && !isCustomerForm && (
                            <Button onClick={() => onSaveAndPrint('receipt')} size="sm" className="h-8 rounded-md" disabled={isLoading} type="button">
                                {isDeleting ? <Loader2 className="mr-2 h-4 w-4 animate-spin"/> : <Save className="mr-2 h-4 w-4" />} 
                                Save & Print
                            </Button>
                        )}

                        <Button onClick={onSave} size="sm" className="h-8 rounded-md" disabled={isLoading} type="button">
                            {isDeleting ? <Loader2 className="mr-2 h-4 w-4 animate-spin"/> : (isEditing ? <><Pen className="mr-2 h-4 w-4" /> Update</> : <><Save className="mr-2 h-4 w-4" /> Save</>)}
                        </Button>
<<<<<<< HEAD
                        <Button onClick={onNew} size="sm" variant="outline" className="h-8 rounded-md" disabled={isLoading} type="button">
                            <PlusCircle className="h-4 w-4" />
                        </Button>
=======
>>>>>>> 03f506fe
                    </div>
                </div>
            </CardContent>
        </Card>
    );
};<|MERGE_RESOLUTION|>--- conflicted
+++ resolved
@@ -229,12 +229,6 @@
                         <Button onClick={onSave} size="sm" className="h-8 rounded-md" disabled={isLoading} type="button">
                             {isDeleting ? <Loader2 className="mr-2 h-4 w-4 animate-spin"/> : (isEditing ? <><Pen className="mr-2 h-4 w-4" /> Update</> : <><Save className="mr-2 h-4 w-4" /> Save</>)}
                         </Button>
-<<<<<<< HEAD
-                        <Button onClick={onNew} size="sm" variant="outline" className="h-8 rounded-md" disabled={isLoading} type="button">
-                            <PlusCircle className="h-4 w-4" />
-                        </Button>
-=======
->>>>>>> 03f506fe
                     </div>
                 </div>
             </CardContent>
